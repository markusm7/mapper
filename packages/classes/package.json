{
<<<<<<< HEAD
  "name": "@automapper/classes",
  "version": "7.3.14",
  "peerDependencies": {
    "reflect-metadata": "~0.1.13"
  },
  "sideEffects": false,
  "engines": {
    "node": ">=12.0.0"
  },
  "publishConfig": {
    "access": "public"
  },
  "repository": {
    "type": "git",
    "url": "https://github.com/nartc/mapper/tree/main/packages/classes"
  },
  "author": {
    "name": "Chau Tran",
    "email": "nartc7789@gmail.com",
    "url": "https://nartc.me"
  },
  "description": "AutoMapper TypeScript Classes plugin",
  "keywords": [
    "typescript",
    "automapper",
    "mapper",
    "nx"
  ],
  "license": "MIT"
=======
    "name": "@automapper/classes",
    "version": "8.0.0-beta.18",
    "peerDependencies": {
        "reflect-metadata": "~0.1.13"
    },
    "exports": {
        "import": "./index.esm.js",
        "require": "./index.cjs.js"
    },
    "sideEffects": false,
    "engines": {
        "node": ">=14.0.0"
    },
    "publishConfig": {
        "access": "public"
    },
    "repository": {
        "type": "git",
        "url": "https://github.com/nartc/mapper/tree/main/packages/classes"
    },
    "author": {
        "name": "Chau Tran",
        "email": "nartc7789@gmail.com",
        "url": "https://nartc.me"
    },
    "description": "AutoMapper TypeScript Classes strategy",
    "keywords": [
        "typescript",
        "automapper",
        "mapper",
        "nx"
    ],
    "license": "MIT",
    "files": [
        "**/*"
    ],
    "main": "./index.cjs.js"
>>>>>>> c3959547
}<|MERGE_RESOLUTION|>--- conflicted
+++ resolved
@@ -1,35 +1,4 @@
 {
-<<<<<<< HEAD
-  "name": "@automapper/classes",
-  "version": "7.3.14",
-  "peerDependencies": {
-    "reflect-metadata": "~0.1.13"
-  },
-  "sideEffects": false,
-  "engines": {
-    "node": ">=12.0.0"
-  },
-  "publishConfig": {
-    "access": "public"
-  },
-  "repository": {
-    "type": "git",
-    "url": "https://github.com/nartc/mapper/tree/main/packages/classes"
-  },
-  "author": {
-    "name": "Chau Tran",
-    "email": "nartc7789@gmail.com",
-    "url": "https://nartc.me"
-  },
-  "description": "AutoMapper TypeScript Classes plugin",
-  "keywords": [
-    "typescript",
-    "automapper",
-    "mapper",
-    "nx"
-  ],
-  "license": "MIT"
-=======
     "name": "@automapper/classes",
     "version": "8.0.0-beta.18",
     "peerDependencies": {
@@ -67,5 +36,4 @@
         "**/*"
     ],
     "main": "./index.cjs.js"
->>>>>>> c3959547
 }