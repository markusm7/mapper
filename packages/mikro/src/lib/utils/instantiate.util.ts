import type {
  ClassInstanceStorage,
  ClassMetadataStorage,
  Constructible,
} from '@automapper/classes';
import type { Dictionary } from '@automapper/core';
import {
  get,
  isDateConstructor,
  isDefined,
  isEmpty,
  isPrimitiveConstructor,
  setMutate,
} from '@automapper/core';
import { Utils } from '@mikro-orm/core';
<<<<<<< HEAD
import type { MikroInitializerOptions } from '../types';
import { getEntity } from './get-entity.util';
=======
import { MikroInitializerOptions } from '../types';
>>>>>>> f49bff2d

/**
 * Recursively instantiate a model with its metadata
 *
 * @param {ClassInstanceStorage} instanceStorage
 * @param {ClassMetadataStorage} metadataStorage
 * @param unwrap
 * @param {Constructible} model
 * @param {TModel} defaultValue
 */
export function instantiate<TModel extends Dictionary<TModel>>(
  instanceStorage: ClassInstanceStorage,
  metadataStorage: ClassMetadataStorage,
  unwrap: MikroInitializerOptions['unwrap'],
  model: Constructible<TModel>,
  defaultValue?: TModel
): [TModel, unknown[]?] {
  // get the metadata of the model
  const metadata = metadataStorage.getMetadata(model);

  // instantiate a model with/without defaultValue
  const instance = defaultValue ? unwrap(defaultValue) : {};

  // if metadata is empty, return the instance early
  if (isEmpty(metadata) || !metadata) {
    return [new model()];
  }

  // initialize a nestedConstructible with empty []
  const nestedConstructible: unknown[] = [];

  for (let i = 0, metadataLen = metadata.length; i < metadataLen; i++) {
    // destructure
    const [key, meta, isGetterOnly] = metadata[i];

    // skip getter only completely
    if (isGetterOnly) {
      continue;
    }

    // get the value at the current key
    const valueAtKey = get(instance as Record<string, unknown>, key);

    // call the meta fn to get the metaResult of the current key
    const metaResult = meta();

    // push to nestedConstructible
    nestedConstructible.push([key, metaResult as Constructible]);

    // if is String, Number, Boolean, Array, assign valueAtKey or undefined
    // null meta means this has any type or an arbitrary object, treat as primitives
    if (isPrimitiveConstructor(metaResult) || metaResult === null) {
      const value = isDefined(valueAtKey, true) ? valueAtKey : undefined;
      setMutate(instance as Record<string, unknown>, key, value);
      continue;
    }

    // if is Date, assign a new Date value if valueAtKey is defined, otherwise, undefined
    if (isDateConstructor(metaResult)) {
      const value = isDefined(valueAtKey)
        ? Array.isArray(valueAtKey)
          ? [...valueAtKey]
          : new Date(valueAtKey as number)
        : undefined;
      setMutate(instance as Record<string, unknown>, key, value);
      continue;
    }

    // get depth and count of the current key on the current model
    // Eg: Foo {bar: Bar}, model here is Foo and key is bar
    const [depth, count = 0] = instanceStorage.getDepthAndCount(model, key);

    // if the value at key is an array
    if (Array.isArray(valueAtKey)) {
      if (depth === 0) {
        setMutate(
          instance as Record<string, unknown>,
          key,
          Utils.isCollection(valueAtKey) ? valueAtKey.getSnapshot() : valueAtKey
        );
        continue;
      }

      if (depth === count) {
        instanceStorage.resetCount(model, key);
        setMutate(
          instance as Record<string, unknown>,
          key,
          Utils.isCollection(valueAtKey) ? valueAtKey.getSnapshot() : valueAtKey
        );
        continue;
      }

      // loop through each value and recursively call instantiate with each value
      instanceStorage.setCount(model, key, count + 1);
      setMutate(
        instance as Record<string, unknown>,
        key,
        valueAtKey.map((val) => {
          return instantiate(
            instanceStorage,
            metadataStorage,
            unwrap,
            metaResult as Constructible,
            val
          )[0];
        })
      );
      continue;
    }

    // if value is not null/undefined
    if (isDefined(valueAtKey)) {
      if (depth === 0) {
        setMutate(instance as Record<string, unknown>, key, unwrap(valueAtKey));
        continue;
      }

      if (depth === count) {
        instanceStorage.resetCount(model, key);
        setMutate(instance as Record<string, unknown>, key, unwrap(valueAtKey));
        continue;
      }

      // instantiate with value at key
      instanceStorage.setCount(model, key, count + 1);
      setMutate(
        instance as Record<string, unknown>,
        key,
        instantiate(
          instanceStorage,
          metadataStorage,
          unwrap,
          metaResult as Constructible,
          valueAtKey as Dictionary<unknown>
        )[0]
      );
      continue;
    }

    // if value is null/undefined but defaultValue is not
    // should assign straightaway
    if (isDefined(defaultValue)) {
      setMutate(instance as Record<string, unknown>, key, valueAtKey);
      continue;
    }

    // if no depth, just instantiate with new keyword without recursive
    if (depth === 0) {
      setMutate(
        instance as Record<string, unknown>,
        key,
        new (metaResult as Constructible)()
      );
      continue;
    }

    // if depth equals count, meaning instantiate has run enough loop.
    // reset the count then assign with new keyword
    if (depth === count) {
      instanceStorage.resetCount(model, key);
      setMutate(
        instance as Record<string, unknown>,
        key,
        new (metaResult as Constructible)()
      );
      continue;
    }

    // increment the count and recursively call instantiate
    instanceStorage.setCount(model, key, count + 1);
    setMutate(
      instance as Record<string, unknown>,
      key,
      instantiate(
        instanceStorage,
        metadataStorage,
        unwrap,
        metaResult as Constructible
      )[0]
    );
  }

  // after all, resetAllCount on the current model
  instanceStorage.resetAllCount(model);
  // return instance and the nestedConstructible array
  return [
    (isDefined(defaultValue)
      ? instance
      : Object.assign(new model(), instance)) as TModel,
    nestedConstructible,
  ];
}<|MERGE_RESOLUTION|>--- conflicted
+++ resolved
@@ -13,12 +13,7 @@
   setMutate,
 } from '@automapper/core';
 import { Utils } from '@mikro-orm/core';
-<<<<<<< HEAD
-import type { MikroInitializerOptions } from '../types';
-import { getEntity } from './get-entity.util';
-=======
 import { MikroInitializerOptions } from '../types';
->>>>>>> f49bff2d
 
 /**
  * Recursively instantiate a model with its metadata
