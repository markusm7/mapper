export * from './instantiate.util';
<<<<<<< HEAD
export * from './get-entity.util';
export * from './serialize-entity.util';
=======
export * from './get-entity.util';
>>>>>>> f49bff2d
<|MERGE_RESOLUTION|>--- conflicted
+++ resolved
@@ -1,7 +1,2 @@
 export * from './instantiate.util';
-<<<<<<< HEAD
-export * from './get-entity.util';
-export * from './serialize-entity.util';
-=======
-export * from './get-entity.util';
->>>>>>> f49bff2d
+export * from './get-entity.util';