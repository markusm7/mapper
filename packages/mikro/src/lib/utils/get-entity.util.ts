<<<<<<< HEAD
import { Reference, Utils } from '@mikro-orm/core';
import { serializeEntity } from './serialize-entity.util';

export function getEntity<TValue = any>(value: TValue): TValue {
  if (Utils.isEntity(value)) {
    return serializeEntity(value) as TValue;
  }

  if (Reference.isReference(value)) {
    return serializeEntity(value.getEntity()) as TValue;
=======
import { AnyEntity, Reference, Utils, wrap } from '@mikro-orm/core';

export function getEntity<TValue = any>(value: TValue): TValue {
  if (Utils.isEntity(value)) {
    return wrap(value as AnyEntity).toJSON() as TValue;
  }

  if (Reference.isReference(value)) {
    return wrap(value.getEntity()).toJSON() as TValue;
>>>>>>> f49bff2d
  }

  return value;
}<|MERGE_RESOLUTION|>--- conflicted
+++ resolved
@@ -1,15 +1,3 @@
-<<<<<<< HEAD
-import { Reference, Utils } from '@mikro-orm/core';
-import { serializeEntity } from './serialize-entity.util';
-
-export function getEntity<TValue = any>(value: TValue): TValue {
-  if (Utils.isEntity(value)) {
-    return serializeEntity(value) as TValue;
-  }
-
-  if (Reference.isReference(value)) {
-    return serializeEntity(value.getEntity()) as TValue;
-=======
 import { AnyEntity, Reference, Utils, wrap } from '@mikro-orm/core';
 
 export function getEntity<TValue = any>(value: TValue): TValue {
@@ -19,7 +7,6 @@
 
   if (Reference.isReference(value)) {
     return wrap(value.getEntity()).toJSON() as TValue;
->>>>>>> f49bff2d
   }
 
   return value;
