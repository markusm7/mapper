--- conflicted
+++ resolved
@@ -11,16 +11,8 @@
 import type { Dictionary, MapPluginInitializer } from '@automapper/core';
 import { createInitialMapping, MappingClassId } from '@automapper/core';
 import { Utils } from '@mikro-orm/core';
-<<<<<<< HEAD
-import type { MikroInitializerOptions } from './types';
-import {
-  instantiate,
-  serializeEntity as defaultSerializeEntity,
-} from './utils';
-=======
 import { MikroInitializerOptions } from './types';
 import { getEntity, instantiate } from './utils';
->>>>>>> f49bff2d
 
 /**
  *
@@ -154,11 +146,7 @@
       ) {
         return sourceArr.map((item) => {
           if (Utils.isEntity(item)) {
-<<<<<<< HEAD
-            return serializeEntity(item);
-=======
             return this.instantiate(source, item)[0];
->>>>>>> f49bff2d
           }
           return item;
         }) as TSource[];
