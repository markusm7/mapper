--- conflicted
+++ resolved
@@ -1,133 +1,3 @@
-<<<<<<< HEAD
-import type { Constructible } from '@automapper/classes';
-import {
-  ClassInstanceStorage,
-  ClassMappingStorage,
-  ClassMetadataStorage,
-  exploreMetadata,
-  isDerivedSourcePathOnSourceClasses,
-  isMultipartSourcePathsInSource,
-  prePropertiesLoop,
-} from '@automapper/classes';
-import type { Dictionary, MapPluginInitializer } from '@automapper/core';
-import { createInitialMapping, MappingClassId } from '@automapper/core';
-import { Utils } from '@mikro-orm/core';
-import { MikroInitializerOptions } from './types';
-import { getEntity, instantiate } from './utils';
-
-/**
- *
- * A MapPlugin to work with JS/TS Classes.
- *
- * @param {ErrorHandler} errorHandler
- */
-export const mikro: (
-  options?: MikroInitializerOptions
-) => MapPluginInitializer<Constructible> = (
-  { unwrap } = { unwrap: getEntity }
-) => {
-  return (errorHandler) => {
-    // Initialize all the storages
-    const metadataStorage = new ClassMetadataStorage();
-    const mappingStorage = new ClassMappingStorage();
-    const instanceStorage = new ClassInstanceStorage();
-
-    return {
-      instantiate(model, obj?) {
-        return instantiate(
-          instanceStorage,
-          metadataStorage,
-          unwrap,
-          model,
-          obj
-        );
-      },
-      initializeMapping(source, destination, options?) {
-        // If a mapping already exists, handle error and return;
-        if (mappingStorage.has(source, destination)) {
-          errorHandler.handle(
-            `Mapping for source ${source.name} and destination ${destination.name} already exists`
-          );
-          return;
-        }
-
-        // Run the source and destination through Reflection to update storages
-        // with information/metadata about source and destination
-        exploreMetadata(metadataStorage, instanceStorage, source, destination);
-
-        /**
-         * Instantiate a new instance of Destination/Source along with any nested constructible
-         *
-         * ```ts
-         * Foo {
-         *   bar: Bar;
-         * }
-         * ```
-         * `Foo#bar` is a nested constructible
-         */
-        const [destinationInstance, destinationNestedConstructible] =
-          this.instantiate(destination);
-
-        const [sourceInstance, sourceNestedConstructible] =
-          this.instantiate(source);
-
-        // Get a hold of the prototype of Source (in case of inheritance with extends keyword)
-        const sourceProto = Object.getPrototypeOf(source);
-
-        // Call `createInitialMapping` from the core package
-        return createInitialMapping(
-          sourceInstance,
-          destinationInstance,
-          sourceNestedConstructible as unknown[],
-          destinationNestedConstructible as unknown[],
-          (mapping) => {
-            mapping[MappingClassId.keys] = [source, destination];
-            mappingStorage.set(source, destination, mapping);
-          },
-          options,
-          {
-            // classes plugin needs to pre-process the prototype of Source
-            // before looping through the properties on the Destination
-            prePropertiesLoop: prePropertiesLoop(
-              source,
-              metadataStorage,
-              instanceStorage,
-              sourceInstance,
-              sourceNestedConstructible as unknown[]
-            ),
-            isMetadataNullAtKey: (key) => {
-              return (
-                metadataStorage.getMetadataForKey(destination, key) === null
-              );
-            },
-            // classes plugin needs to check for sourcePaths on the prototype of Source
-            isMultipartSourcePathsInSource: (multipartSourcePaths, sourceObj) =>
-              isMultipartSourcePathsInSource(
-                multipartSourcePaths,
-                sourceObj as Record<string, unknown>
-              ),
-            // classes plugin needs to check for the destinationPath (sourcePath) on the prototype of Source
-            isDerivedSourcePathOnSource:
-              isDerivedSourcePathOnSourceClasses(sourceProto),
-          }
-        );
-      },
-      getMapping(source, destination) {
-        // get mapping of source and destination from mappingStorage
-        const mapping = mappingStorage.get(source, destination);
-
-        // handle error and fail fast if not found
-        if (!mapping) {
-          errorHandler.handle(
-            `Mapping not found for source ${source.name} and destination ${destination.name}`
-          );
-          return;
-        }
-
-        // run preMap to get new instances of source and destination for mapping[MappingClassId.mappings]
-        // this is to prevent mutation
-        mapping[MappingClassId.mappings] = this.preMap!(source, destination);
-=======
 import { classes } from '@automapper/classes';
 import type {
     Constructor,
@@ -150,7 +20,6 @@
         ) => new (destinationIdentifier as Constructor)(),
         ...options,
     };
->>>>>>> c3959547
 
     if (mergedOptions.preMap === defaultSerializerOptions.preMap) {
         mergedOptions.preMap = <TSource extends Dictionary<TSource>>(
@@ -158,29 +27,5 @@
         ) => serializeEntity(source) as TSource;
     }
 
-<<<<<<< HEAD
-        return [sourceInstance, destinationInstance];
-      },
-      preMapArray<TSource extends Dictionary<TSource>>(
-        source: Constructible<TSource>,
-        sourceArr: TSource[]
-      ) {
-        return sourceArr.map((item) => {
-          if (Utils.isEntity(item)) {
-            return this.instantiate(source, item)[0];
-          }
-          return item;
-        }) as TSource[];
-      },
-      dispose() {
-        metadataStorage.dispose();
-        mappingStorage.dispose();
-        instanceStorage.dispose();
-      },
-    };
-  };
-};
-=======
     return classes(mergedOptions);
-}
->>>>>>> c3959547
+}