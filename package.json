{
  "name": "automapper",
<<<<<<< HEAD
  "version": "7.3.14",
=======
  "version": "8.0.0-beta.18",
>>>>>>> c3959547
  "license": "MIT",
  "scripts": {
    "commit": "git-cz",
    "contributors:init": "all-contributors init",
    "contributors:add": "all-contributors add",
    "release": "dotenv release-it --",
    "release:beta": "dotenv release-it -- major --preRelease=beta",
    "test": "nx run-many --all --target=test --parallel",
    "package": "nx package-all core",
    "publish": "nx run-many --target=publish --all --parallel",
    "postinstall": "patch-package"
  },
  "private": true,
  "dependencies": {
    "tslib": "~2.3.1"
  },
  "devDependencies": {
    "@mikro-orm/core": "5.1.1",
    "@nestjs/common": "~8.4.3",
    "@nestjs/core": "~8.4.3",
    "@nestjs/platform-express": "~8.4.3",
    "@nestjs/schematics": "~8.0.8",
    "@nestjs/testing": "~8.4.3",
    "@nrwl/devkit": "13.10.0-beta.8",
    "@nrwl/eslint-plugin-nx": "13.10.0-beta.8",
    "@nrwl/jest": "13.10.0-beta.8",
    "@nrwl/js": "13.10.0-beta.8",
    "@nrwl/linter": "13.10.0-beta.8",
    "@nrwl/nest": "13.10.0-beta.8",
    "@nrwl/nx-cloud": "13.2.1",
    "@nrwl/web": "13.10.0-beta.8",
    "@nrwl/workspace": "13.10.0-beta.8",
    "@release-it/bumper": "3.0.1",
    "@release-it/conventional-changelog": "4.2.2",
    "@types/jest": "27.4.1",
    "@types/node": "16.11.7",
    "@types/supertest": "2.0.12",
    "@typescript-eslint/eslint-plugin": "~5.17.0",
    "@typescript-eslint/parser": "~5.17.0",
    "all-contributors-cli": "6.20.0",
    "babel-preset-minify": "0.5.1",
    "commitizen": "4.2.4",
    "cz-customizable": "6.3.0",
    "dotenv-cli": "5.1.0",
    "eslint": "~8.12.0",
    "eslint-config-prettier": "8.5.0",
    "jest": "27.5.1",
    "nx": "13.10.0-beta.8",
    "patch-package": "6.4.7",
    "prettier": "~2.6.1",
    "reflect-metadata": "~0.1.13",
    "release-it": "14.13.1",
    "rxjs": "~7.5.5",
    "sequelize": "6.17.0",
    "supertest": "6.2.2",
    "ts-jest": "27.1.4",
    "typescript": "~4.6.3"
  },
  "workspaces": [
    "packages/**"
  ],
  "config": {
    "commitizen": {
      "path": "./node_modules/cz-customizable"
    }
  }
}<|MERGE_RESOLUTION|>--- conflicted
+++ resolved
@@ -1,10 +1,6 @@
 {
   "name": "automapper",
-<<<<<<< HEAD
-  "version": "7.3.14",
-=======
   "version": "8.0.0-beta.18",
->>>>>>> c3959547
   "license": "MIT",
   "scripts": {
     "commit": "git-cz",
